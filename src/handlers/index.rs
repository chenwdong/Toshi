use std::collections::HashMap;
use std::sync::{Arc, RwLock};

use futures::future::{Either, Future};
use futures::stream::{futures_unordered, Stream};
use serde::{Deserialize, Serialize};
use tantivy::schema::*;
use tantivy::Index;
use tower_grpc::Request;
use tower_web::*;

<<<<<<< HEAD
use toshi_proto::cluster_rpc::*;

=======
>>>>>>> ee9d66e2
use crate::cluster::rpc_server::RpcClient;
use crate::cluster::RPCError;
use crate::error::Error;
use crate::handle::IndexHandle;
use crate::handlers::CreatedResponse;
use crate::index::IndexCatalog;
use futures::stream::*;
use futures::Future;
use toshi_proto::cluster_rpc::*;
use tower_grpc::Request;

#[derive(Extract, Deserialize)]
pub struct SchemaBody(Schema);

#[derive(Debug, Extract, Deserialize)]
pub struct DeleteDoc {
    pub options: Option<IndexOptions>,
    pub terms: HashMap<String, String>,
}

#[derive(Clone)]
pub struct IndexHandler {
    catalog: Arc<RwLock<IndexCatalog>>,
}

#[derive(Debug, Response, Deserialize)]
pub struct DocsAffected {
    pub docs_affected: u64,
}

<<<<<<< HEAD
#[derive(Debug, Clone, Extract, Serialize, Deserialize)]
=======
#[derive(Debug, Extract, Deserialize)]
>>>>>>> ee9d66e2
pub struct IndexOptions {
    #[serde(default)]
    pub commit: bool,
}

#[derive(Debug, Clone, Extract, Serialize, Deserialize)]
pub struct AddDocument {
    pub options: Option<IndexOptions>,
    pub document: serde_json::Value,
}

impl IndexHandler {
    pub fn new(catalog: Arc<RwLock<IndexCatalog>>) -> Self {
        IndexHandler { catalog }
    }

    fn add_index(catalog: &Arc<RwLock<IndexCatalog>>, name: String, index: Index) -> Result<(), Error> {
        match catalog.write() {
            Ok(ref mut cat) => cat.add_index(name, index),
            Err(e) => Err(Error::IOError(e.to_string())),
        }
    }

    fn add_remote_index(catalog: &Arc<RwLock<IndexCatalog>>, name: String, clients: Vec<RpcClient>) -> Result<(), Error> {
        match catalog.write() {
            Ok(ref mut cat) => cat.add_multi_remote_index(name, clients),
            Err(e) => Err(Error::IOError(e.to_string())),
        }
    }

    fn delete_term(catalog: &Arc<RwLock<IndexCatalog>>, body: DeleteDoc, index: String) -> Result<DocsAffected, Error> {
        if let Ok(mut index_lock) = catalog.write() {
            if index_lock.exists(&index) {
                let index_handle = index_lock.get_mut_index(&index)?;
                index_handle.delete_term(body)
            } else {
                Err(Error::IOError("Index does not exist".into()))
            }
        } else {
            Err(Error::IOError("Failed to obtain lock on catalog".into()))
        }
    }

    fn create_remote_index(&self, index: String, schema: Schema) -> impl Stream<Item = Vec<RpcClient>, Error = RPCError> + Send {
        let nodes = self.catalog.read().unwrap().settings.experimental_features.nodes.clone();
        dbg!(&nodes);
        let futs = nodes.into_iter().map(move |n| {
            let c = IndexCatalog::create_client(n.clone());
            let index = index.clone();
            let schema = schema.clone();
            c.and_then(move |mut client| {
                let client_clone = client.clone();
                let s = serde_json::to_vec(&schema).unwrap();
                let request = Request::new(PlaceRequest {
                    index: index.clone(),
                    schema: s,
                });
                client.place_index(request).map(move |_| vec![client_clone]).map_err(|e| e.into())
            })
        });
        futures_unordered(futs)
    }

    fn inner_create(&self, body: SchemaBody, index: String) -> impl Future<Item = CreatedResponse, Error = Error> + Send {
        let cat_clone = Arc::clone(&self.catalog);
        let idx_clone = index.clone();
        {
            let base_path = cat_clone.try_read().unwrap().base_path().clone();
            let new_index = IndexCatalog::create_from_managed(base_path, &index, body.0.clone()).unwrap();
            IndexHandler::add_index(&cat_clone, index.clone(), new_index).unwrap();
        }
        self.create_remote_index(index, body.0)
            .concat2()
            .map(move |clients| {
                IndexHandler::add_remote_index(&cat_clone, idx_clone, clients).unwrap();
                CreatedResponse
            })
            .map_err(|e| e.into())
    }
<<<<<<< HEAD

    fn inner_add(&self, body: AddDocument, index: String) -> impl Future<Item = CreatedResponse, Error = Error> + Send {
        match self.catalog.write() {
            Ok(cat) => {
                let tasks = vec![
                    Either::A(cat.add_local_document(&index, body.clone())),
                    Either::B(cat.add_remote_document(&index, body.clone())),
                ];

                futures_unordered(tasks).collect().map(|_| CreatedResponse)
            }
            Err(_) => panic!(":("),
        }
    }
=======
>>>>>>> ee9d66e2
}

impl_web! {
    impl IndexHandler {
        #[delete("/:index")]
        #[content_type("application/json")]
        pub fn delete(&self, body: DeleteDoc, index: String) -> Result<DocsAffected, Error> {
            IndexHandler::delete_term(&self.catalog, body, index)
        }

        #[put("/:index")]
        #[content_type("application/json")]
        pub fn add(&self, body: AddDocument, index: String) -> Result<CreatedResponse, Error> {
            if let Ok(ref index_lock) = self.catalog.write() {
                if let Ok(ref index_handle) = index_lock.get_index(&index) {
                    index_handle.add_document(body)?;
                }
            }
            Ok(CreatedResponse)
        }

        #[put("/:index/_create")]
        #[content_type("application/json")]
        pub fn create(&self, body: SchemaBody, index: String) -> impl Future<Item = CreatedResponse, Error = Error> + Send {
            self.inner_create(body, index)
        }
    }
}

#[cfg(test)]
mod tests {
    use pretty_assertions::assert_eq;
    use tokio::prelude::*;

    use crate::handlers::SearchHandler;
    use crate::index::tests::*;
<<<<<<< HEAD
=======
    use pretty_assertions::assert_eq;
    use tokio::prelude::*;
>>>>>>> ee9d66e2

    use super::*;

    #[test]
    fn test_create_index() -> ::std::io::Result<()> {
        let shared_cat = create_test_catalog("test_index");
        let schema = r#"[
            { "name": "test_text", "type": "text", "options": { "indexing": { "record": "position", "tokenizer": "default" }, "stored": true } },
            { "name": "test_unindex", "type": "text", "options": { "indexing": { "record": "position", "tokenizer": "default" }, "stored": true } },
            { "name": "test_i64", "type": "i64", "options": { "indexed": true, "stored": true } },
            { "name": "test_u64", "type": "u64", "options": { "indexed": true, "stored": true } }
         ]"#;
        let handler = IndexHandler::new(Arc::clone(&shared_cat));
        let body: SchemaBody = serde_json::from_str(schema).unwrap();
        handler.create(body, "new_index".into()).wait().unwrap();
        let search = SearchHandler::new(Arc::clone(&shared_cat));
        let docs = search.get_all_docs("new_index".into()).wait();

        assert_eq!(docs.is_ok(), true);
        assert_eq!(docs.unwrap().hits, 0);
        remove_dir_all::remove_dir_all("new_index")
    }

    #[test]
    fn test_doc_create() {
        let shared_cat = create_test_catalog("test_index");
        let body: AddDocument = serde_json::from_str(
            r#" {"options": {"commit": true}, "document": {"test_text": "Babbaboo!", "test_u64": 10, "test_i64": -10} }"#,
        )
        .unwrap();

        let handler = IndexHandler::new(Arc::clone(&shared_cat));
        let req = handler.add(body, "test_index".into());

        assert_eq!(req.is_ok(), true);
    }

    #[test]
    fn test_doc_delete() {
        let shared_cat = create_test_catalog("test_index");
        let handler = IndexHandler::new(Arc::clone(&shared_cat));
        let mut terms = HashMap::new();
        terms.insert("test_text".to_string(), "document".to_string());
        let delete = DeleteDoc {
            options: Some(IndexOptions { commit: true }),
            terms,
        };
        let req = handler.delete(delete, "test_index".into());

        assert_eq!(req.is_ok(), true);
    }

    #[test]
    fn test_bad_json() {
        let shared_cat = create_test_catalog("test_index");
        let handler = IndexHandler::new(Arc::clone(&shared_cat));
        let bad_json: serde_json::Value = serde_json::Value::String("".into());
        let add_doc = AddDocument {
            document: bad_json,
            options: None,
        };
        let req = handler.add(add_doc, "test_index".into());
        assert_eq!(req.is_err(), true);
    }
}<|MERGE_RESOLUTION|>--- conflicted
+++ resolved
@@ -9,11 +9,8 @@
 use tower_grpc::Request;
 use tower_web::*;
 
-<<<<<<< HEAD
 use toshi_proto::cluster_rpc::*;
 
-=======
->>>>>>> ee9d66e2
 use crate::cluster::rpc_server::RpcClient;
 use crate::cluster::RPCError;
 use crate::error::Error;
@@ -44,11 +41,7 @@
     pub docs_affected: u64,
 }
 
-<<<<<<< HEAD
 #[derive(Debug, Clone, Extract, Serialize, Deserialize)]
-=======
-#[derive(Debug, Extract, Deserialize)]
->>>>>>> ee9d66e2
 pub struct IndexOptions {
     #[serde(default)]
     pub commit: bool,
@@ -128,7 +121,6 @@
             })
             .map_err(|e| e.into())
     }
-<<<<<<< HEAD
 
     fn inner_add(&self, body: AddDocument, index: String) -> impl Future<Item = CreatedResponse, Error = Error> + Send {
         match self.catalog.write() {
@@ -143,8 +135,6 @@
             Err(_) => panic!(":("),
         }
     }
-=======
->>>>>>> ee9d66e2
 }
 
 impl_web! {
@@ -181,11 +171,6 @@
 
     use crate::handlers::SearchHandler;
     use crate::index::tests::*;
-<<<<<<< HEAD
-=======
-    use pretty_assertions::assert_eq;
-    use tokio::prelude::*;
->>>>>>> ee9d66e2
 
     use super::*;
 
